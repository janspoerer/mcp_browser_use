#region Overview
"""
## Known Limitation: Iframe Context

Multi-step iframe interactions require specifying iframe_selector for each action.
This is intentional design to prevent context state bugs.

## Price, Stock Quantity, and Delivery Times

If you cannot see detailed prices, stock quanities, and delivery times and you suspect that data might be available behind a login, please ask Jan on Slack for help. He can probably log you in.

## Performance Considerations

We do not mind additional overhead from validations. The most important thing is that the code is robust.

## Tip for Debugging

Do you find any obvious errors in the code? Please do rubber duck 
debugging. Imagine you are the first agent that establishes a 
connection. You connect and want to navigate. You call the function 
to go to a website, but probably receive an error, because you have
to open the browser first. Or do you not receive and error and the
MCP server automatically opens a browser? That would also be fine.
Then you open the browse, if not open yet. Then you click 
around a bit. Then another agent 
establishes a separate MCP server connection and does the same. 
Then the first agent is done with his work and closes the connection. 
The second continues working. In this rubber duck 
journey, is there anything that does not work well?

The MCP should allow multiple browser windows to be opened. Each AI agent can call the "start_browser" tool. If the browser is not open at all, it is opened, using the specified persistent user profile. If a browser is already open, so if the second agent calls "start_browser", a new window is opened. Each agent only uses their own window. The windows are identified by tags.

When an agent performs an action, the browser should be briefly locked until 10 seconds are over or until the agent unlocks the browser. This can be done with a lock file.

The MCP returns a cleaned HTML version of the page after each action, so the agent can see what changed and what it can do to further interact with the page or find information from the page.

## How Multiple Agents are Handled

We do not manage multiple sessions in one MCP connection. 

While each agent will connect to this very same mcp_browser_use code, 
they will still connect independently. They can start and stop their MCP server
connections at will without affecting the functioning of the browser. The 
agents are agnostic to whether other agents are currently running.
The MCP for browser use that we develop here should abstract the browser
handling away from the agents.

When a second agent opens a browser, the agent gets its own browser window. IT MUST NOT USE THE SAME BROWSER WINDOW! The second agent WILL NOT open another browser session.

## Feature Highlights

* **Content Pagination:** The MCP supports paginating through large HTML pages using `html_offset` (for HTML mode) and `text_offset` (for TEXT mode). When pages exceed token limits, agents can make multiple calls with increasing offsets to retrieve all content. The offset is applied to cleaned content (after removing scripts/styles/ads), enabling efficient pagination through content-rich pages. Check the `hard_capped` flag in responses to detect truncation.

* **HTML Truncation & Token Management:** The MCP allows you to configure truncation of HTML pages via `token_budget` parameter on all tools. Other scraping MCPs may overwhelm the AI with accessibility snapshots or HTML dumps that are larger than the context window. This MCP provides precise control over snapshot size through configurable token budgets and cleaning levels.

* **Multiple Browser Windows and Multiple Agents:** You can connect multiple agents to this MCP independently, without requiring coordination on behalf of the agents. Each agent can work with **the same** browser profile, which is helpful when logins should persist across agents. Each agent gets their own browser window, so they do not interfere with each other.

<<<<<<< HEAD
"""
=======
* **Flexible Snapshot Modes:** Every tool returns configurable snapshots in multiple formats: `outline` (headings), `text` (extracted text), `html` (cleaned HTML), `dompaths` (element paths), or `mixed` (combination). Choose the representation that best fits your use case.

>>>>>>> d8e17cda

"""
#endregion

#region Required Tools
"""
```
start_browser
```
> Starts a browser if no browser session is open yet for the given user profile.
Opens a new window if an existing browser session is already there.
Multiple agents can share one browser profile (user directory) by each opening a different browser.
This has no impact on the individual agents. For them, they just open a browser
and they do not need to know if other agents are also working
alongside them. The browser handling is abstracted away by the MCP.

```
navigate
```
>     Navigates the browser to a specified URL.
>
>    Args:
>        url (str): The URL to navigate to.
>
>    Returns:
>        str: A message indicating successful navigation, along with the page title and HTML.

```
click_element
```
>     Clicks an element on the web page, with iframe and shadow root support.
>     
>     Note: For multi-step iframe interactions, specify iframe_selector in each call.
>     Browser context resets after each action for reliability.
>
>     Args:
>        selector (str): The selector for the element to click.
>        selector_type (str, optional): The type of selector. Defaults to 'css'.
>        timeout (int, optional): Maximum wait time for the element to be clickable. Defaults to 10.
>        force_js (bool, optional): If True, uses JavaScript to click the element. Defaults to False.
>        iframe_selector (str, optional): Selector for the iframe. Defaults to None.
>        iframe_selector_type (str, optional): Selector type for the iframe. Defaults to 'css'.
>        shadow_root_selector (str, optional): Selector for the shadow root. Defaults to None.
>        shadow_root_selector_type (str, optional): Selector type for the shadow root. Defaults to 'css'.
>
>    Returns:
>        str: A message indicating successful click, along with the current URL and page title.

```
fill_text
```
> Input text into an element.
>
> Note: For multi-step iframe interactions, specify iframe_selector in each call.
> Browser context resets after each action for reliability.
>
>     Args:
>         selector: CSS selector, XPath, or ID of the input field
>         text: Text to enter into the field
>         selector_type: Type of selector (css, xpath, id)
>         clear_first: Whether to clear the field before entering text
>         timeout: Maximum time to wait for the element in seconds
>         iframe_selector: Selector for the iframe (if element is inside iframe)
>         iframe_selector_type: Selector type for the iframe
>         shadow_root_selector: Optional selector for shadow root containing the element
>         shadow_root_selector_type: Selector type for the shadow root

```
send_keys
```
> Send keyboard keys to the browser.
> 
>     Args:
>         key: Key to send (e.g., ENTER, TAB, etc.)
>         selector: CSS selector, XPath, or ID of the element to send keys to (optional)
>         selector_type: Type of selector (css, xpath, id)

```
scroll
```
> Scroll the page.
> 
>     Args:
>         x: Horizontal scroll amount in pixels
>         y: Vertical scroll amount in pixels

```
take_screenshot
```
> Take a screenshot of the current page.
>
>     Args:
>         screenshot_path: Optional path to save the full screenshot
>         return_base64: Whether to return base64 encoded thumbnail (default: False)
>         return_snapshot: Whether to return page HTML snapshot (default: False)
>         thumbnail_width: Optional width in pixels for thumbnail (default: 200px if return_base64=True)
>                         Minimum: 50px. Only used when return_base64=True.
>                         Note: 200px accounts for MCP protocol overhead to stay under 25K token limit.


```
close_browser
```
> Close a browser session.
> 


```
wait_for_element
```
> Wait for an element to be present, visible, or clickable.
> 
>     Args:
>         selector: CSS selector, XPath, or ID of the element
>         selector_type: Type of selector (css, xpath, id)
>         timeout: Maximum time to wait in seconds
>         condition: What to wait for - 'present', 'visible', or 'clickable'


```
read_chromedriver_log
```
>     Fetch the first N lines of the Chromedriver log for debugging.
>
>    Args:
>        lines (int): Number of lines to return from the top of the log.


```
get_debug_info
```
> Return user-data dir, profile name, full profile path, Chrome binary path,
> browser/driver/Selenium versions -- everything we need for debugging.



```
debug_element
```
> Debug why an element might not be clickable or visible.
> 
> Note: For iframe elements, specify iframe_selector to debug within iframe context.
> 
>     Args:
>         selector: CSS selector, XPath, or ID of the element
>         selector_type: Type of selector (css, xpath, id)
>         iframe_selector: Selector for the iframe (if element is inside iframe)
>         iframe_selector_type: Selector type for the iframe

```
"""
#endregion

#region Imports
import logging
from typing import Optional
from mcp.server.fastmcp import FastMCP
#endregion 

#region Import from your package __init__.py
import mcp_browser_use as MBU
from mcp_browser_use.decorators import (
    tool_envelope, 
    exclusive_browser_access,
    ensure_driver_ready,
)
#endregion

#region Logger
logger = logging.getLogger(__name__)
logger.warning(f"mcp_browser_use from: {getattr(MBU, '__file__', '<namespace>')}")
#endregion

#region FastMCP Initialization
mcp = FastMCP("mcp_browser_use")
#endregion


#beginregion ContextPack
from mcp_browser_use.helpers_context import pack_from_snapshot_dict
import json as _json

async def _to_context_pack(result_json: str, return_mode: str, cleaning_level: int, token_budget=1000, text_offset: Optional[int] = None, html_offset: Optional[int] = None) -> str:
    """
    Convert a helper's raw JSON result into a JSON-serialized ContextPack envelope.

    Parses a helper response (typically including a "snapshot" dict and auxiliary fields),
    normalizes `return_mode`, fetches current page metadata, and produces a size-controlled,
    structured ContextPack. Any non-snapshot fields from the helper are surfaced under
    the ContextPack's auxiliary section (e.g., `mixed`). Helper-reported errors (e.g.,
    ok=false) are surfaced in `errors`.

    Args:
        result_json: JSON string returned by a helper call (must parse to a dict).
        return_mode: Desired snapshot representation {"outline","text","html","dompaths","mixed"}.
        cleaning_level: Structural/content cleaning intensity (0–3).
        token_budget: Approximate token cap for the returned snapshot.
        text_offset: Optional character offset for text mode pagination.
        html_offset: Optional character offset for html mode pagination.

    Returns:
        str: JSON-serialized ContextPack.

    Raises:
        TypeError: If `result_json` is not valid JSON or is not a dict after parsing.
        ValueError: If `return_mode` is invalid (normalized internally to a default).
    """
    try:
        obj = _json.loads(result_json)
    except Exception:
        raise TypeError(f"helper returned non-JSON: {type(result_json)}")

    # Normalize/validate return_mode
    mode = (return_mode or "outline").lower()
    if mode not in {"html", "text", "outline", "dompaths", "mixed"}:
        mode = "outline"

    try:
        meta = await MBU.helpers.get_current_page_meta()
    except Exception:
        meta = {"url": None, "title": None, "window_tag": None}

    snap = obj.get("snapshot")
    if not isinstance(snap, dict):
        snap = {"url": meta.get("url"), "title": meta.get("title"), "html": ""}

    cp = pack_from_snapshot_dict(
        snapshot=snap,
        window_tag=meta.get("window_tag"),
        return_mode=mode,
        cleaning_level=cleaning_level,
        token_budget=token_budget,
        text_offset=text_offset,
        html_offset=html_offset,
    )

    # Surface errors in a first-class place
    if obj.get("ok") is False:
        try:
            cp.errors.append({
                "type": obj.get("error") or "error",
                "summary": obj.get("summary"),
                "details": {k: v for k, v in obj.items() if k != "snapshot"},
            })
        except Exception:
            pass

    leftovers = {k: v for k, v in obj.items() if k != "snapshot"}
    cp.mixed = leftovers

    return _json.dumps(cp, default=lambda o: getattr(o, "__dict__", repr(o)), ensure_ascii=False)
#endregion

#region Tools -- Navigation
@mcp.tool()
@tool_envelope
@exclusive_browser_access
async def mcp_browser_use__start_browser(
    return_mode: str = "outline",
    cleaning_level: int = 2,
    token_budget: int = 5_000,
) -> str:
    """
    Start a browser session or open a new window in an existing session.

    Returns:
        ContextPack JSON
    """
    result = await MBU.helpers.start_browser()
    return await _to_context_pack(
        result_json=result,
        return_mode=return_mode,
        cleaning_level=cleaning_level,
        token_budget=token_budget
    )

@mcp.tool()
@tool_envelope
@exclusive_browser_access
@ensure_driver_ready
async def mcp_browser_use__navigate_to_url(
    url: str,
    wait_for: str = "load",
    timeout_sec: int = 30,
    return_mode: str = "outline",
    cleaning_level: int = 2,
    token_budget: int = 5_000,
    text_offset: Optional[int] = None,
    html_offset: Optional[int] = None,
) -> str:
    """
    MCP tool: Navigate the current tab to the given URL and return a ContextPack snapshot.

    Loads the specified URL in the active window/tab and waits for the main document
    to be ready before capturing the snapshot.

    Args:
        url: Absolute URL to navigate to (e.g., "https://example.com").
        wait_for: Wait condition - "load" (default) or "complete".
        timeout_sec: Maximum time (seconds) to wait for navigation readiness.
        return_mode: Controls the content type in the ContextPack snapshot. One of
            {"outline", "text", "html", "dompaths", "mixed"}.
        cleaning_level: Structural/content cleaning intensity for snapshot rendering.
            0 = none, 1 = light, 2 = default, 3 = aggressive.
        token_budget: Approximate token cap for the returned snapshot.
        text_offset: Optional character offset to start text extraction (for pagination).
            Only applies when return_mode="text".
            Example: Use text_offset=10000 to skip the first 10,000 characters.
        html_offset: Optional character offset to start HTML extraction (for pagination).
            Only applies when return_mode="html".
            Example: Use html_offset=50000 to skip the first 50,000 characters of cleaned HTML.
            Note: Offset is applied AFTER cleaning_level processing but BEFORE token_budget truncation.

    Returns:
        str: JSON-serialized ContextPack with post-navigation snapshot.

    Raises:
        TimeoutError: If the page fails to load within `timeout`.
        ValueError: If `url` is invalid or `return_mode` is invalid.
        RuntimeError: If the browser/driver is not ready.

    Notes:
        - The snapshot reflects the DOM after the initial load. If the site performs
          heavy client-side hydration, consider waiting for a specific element with
          `wait_for_element` before subsequent actions.
        - **Pagination Strategy for Large Pages:**
          When dealing with pages that exceed token limits, use offset parameters to paginate:

          1. First call: Set return_mode="html", token_budget=50000, no offset
             - Check response for `hard_capped=true` to detect truncation

          2. Subsequent calls: Use html_offset to continue from where you left off
             - Example: html_offset=200000 (50000 tokens * 4 chars/token)
             - Continue until you receive less content than token_budget

          3. For TEXT mode pagination, use text_offset with return_mode="text"

        - **Important:** The offset is applied to the cleaned HTML (after removing scripts,
          styles, and noise), not the raw HTML. This means you're paginating through
          content-rich HTML only.

        - **Token Budget Interaction:**
          - Cleaning happens first (scripts/styles/noise removed)
          - Then html_offset is applied (skip first N chars)
          - Finally token_budget truncates the remaining content

        - **Use Cases:**
          - Product catalogs with 1000+ items
          - Long documentation pages
          - Search results with many pages loaded via infinite scroll
          - Large data tables with 10,000+ rows
    """
    result = await MBU.helpers.navigate_to_url(url=url, wait_for=wait_for, timeout_sec=timeout_sec)
    return await _to_context_pack(
        result_json=result,
        return_mode=return_mode,
        cleaning_level=cleaning_level,
        token_budget=token_budget,
        text_offset=text_offset,
        html_offset=html_offset
    )

@mcp.tool()
@tool_envelope
@exclusive_browser_access
@ensure_driver_ready
async def mcp_browser_use__fill_text(
    selector: str,
    text: str,
    selector_type: str = "css",
    clear_first: bool = True,
    timeout: float = 10.0,
    iframe_selector: Optional[str] = None,
    iframe_selector_type: str = "css",
    shadow_root_selector: Optional[str] = None,
    shadow_root_selector_type: str = "css",
    return_mode: str = "outline",
    cleaning_level: int = 2,
    token_budget: int = 5_000,
    text_offset: Optional[int] = None,
    html_offset: Optional[int] = None,
) -> str:
    """
    MCP tool: Set the value of an input/textarea and return a ContextPack snapshot.

    Focuses the target element, optionally clears existing content, and inserts `text`.

    Args:
        selector: Element locator (CSS or XPath).
        text: The exact text to set.
        selector_type: One of {"css", "xpath"}.
        clear_first: If True, clear any existing value before typing.
        click_to_focus: If True, click the element to focus before typing.
        timeout: Maximum time (seconds) to locate and interact with the element.
        iframe_selector: Optional iframe locator containing the element.
        iframe_selector_type: One of {"css", "xpath"}.
        shadow_root_selector: Optional shadow root host locator.
        shadow_root_selector_type: One of {"css", "xpath"}.
        return_mode: Snapshot content type {"outline","text","html","dompaths","mixed"}.
        cleaning_level: Structural/content cleaning intensity (0–3).
        token_budget: Approximate token cap for the returned snapshot.

    Returns:
        str: JSON-serialized ContextPack with post-input snapshot.

    Raises:
        TimeoutError: If the element is not ready within `timeout`.
        LookupError: If the selector cannot be resolved.
        ValueError: If `selector_type` or `return_mode` is invalid.
        RuntimeError: If the browser/driver is not ready.

    Notes:
        - Use `send_keys` for complex sequences or special keys.
        - For masked inputs or JS-only fields, consider `force_js` variants if available.
    """
    result = await MBU.helpers.fill_text(
        selector=selector,
        text=text,
        selector_type=selector_type,
        clear_first=clear_first,
        timeout=timeout,
        iframe_selector=iframe_selector,
        iframe_selector_type=iframe_selector_type,
        shadow_root_selector=shadow_root_selector,
        shadow_root_selector_type=shadow_root_selector_type,
    )
    return await _to_context_pack(
        result_json=result,
        return_mode=return_mode,
        cleaning_level=cleaning_level,
        token_budget=token_budget,
        text_offset=text_offset,
        html_offset=html_offset
    )

@mcp.tool()
@tool_envelope
@exclusive_browser_access
@ensure_driver_ready
async def mcp_browser_use__click_element(
    selector: str,
    selector_type: str = "css",
    timeout: float = 10.0,
    force_js: bool = False,
    iframe_selector: Optional[str] = None,
    iframe_selector_type: str = "css",
    shadow_root_selector: Optional[str] = None,
    shadow_root_selector_type: str = "css",
    return_mode: str = "outline",
    cleaning_level: int = 2,
    token_budget: int = 5_000,
    text_offset: Optional[int] = None,
    html_offset: Optional[int] = None,
) -> str:
    """
    MCP tool: Click an element (optionally inside an iframe or shadow root) and return a snapshot.

    Attempts a native WebDriver click by default; optionally falls back to JS-based click
    if `force_js` is True or native click is not possible.

    Args:
        selector: Element locator (CSS or XPath).
        selector_type: How to interpret `selector`. One of {"css", "xpath"}.
        timeout: Maximum time (seconds) to locate a clickable element.
        force_js: If True, use JavaScript-based click instead of native click.
        iframe_selector: Optional locator of an iframe that contains the target element.
        iframe_selector_type: One of {"css", "xpath"}; applies to `iframe_selector`.
        shadow_root_selector: Optional locator whose shadowRoot contains the target element.
        shadow_root_selector_type: One of {"css", "xpath"}; applies to `shadow_root_selector`.
        return_mode: Controls the content type in the ContextPack snapshot.
            {"outline", "text", "html", "dompaths", "mixed"}.
        cleaning_level: Structural/content cleaning intensity (0–3).
        token_budget: Approximate token cap for the returned snapshot.

    Returns:
        str: JSON-serialized ContextPack with the snapshot after the click.

    Raises:
        TimeoutError: If the element is not clickable within `timeout`.
        LookupError: If the selector cannot be resolved.
        ValueError: If any selector_type is invalid or `return_mode` is invalid.
        RuntimeError: If the browser/driver is not ready.

    Notes:
        - If both `iframe_selector` and `shadow_root_selector` are provided, the function
          will first resolve the iframe context, then the shadow root context.
        - Some sites block native clicks; `force_js=True` can bypass those cases, but
          it may not trigger all browser-level side effects (e.g., focus).
    """
    result = await MBU.helpers.click_element(
        selector=selector,
        selector_type=selector_type,
        timeout=timeout,
        force_js=force_js,
        iframe_selector=iframe_selector,
        iframe_selector_type=iframe_selector_type,
        shadow_root_selector=shadow_root_selector,
        shadow_root_selector_type=shadow_root_selector_type,
    )
    return await _to_context_pack(
        result_json=result,
        return_mode=return_mode,
        cleaning_level=cleaning_level,
        token_budget=token_budget,
        text_offset=text_offset,
        html_offset=html_offset
    )

@mcp.tool()
@tool_envelope
@exclusive_browser_access
@ensure_driver_ready
async def mcp_browser_use__take_screenshot(
    screenshot_path: Optional[str] = None,
    return_base64: bool = False,
    return_snapshot: bool = False,
    thumbnail_width: Optional[int] = None,
    return_mode: str = "outline",
    cleaning_level: int = 2,
    token_budget: int = 5_000,
    text_offset: Optional[int] = None,
    html_offset: Optional[int] = None,
) -> str:
    result = await MBU.helpers.take_screenshot(
        screenshot_path=screenshot_path,
        return_base64=return_base64,
        return_snapshot=return_snapshot,
        thumbnail_width=thumbnail_width,
    )
    return await _to_context_pack(
        result_json=result,
        return_mode=return_mode,
        cleaning_level=cleaning_level,
        token_budget=token_budget,
        text_offset=text_offset,
        html_offset=html_offset
    )
#endregion

#region Tools -- Debugging
@mcp.tool()
@tool_envelope
async def mcp_browser_use__get_debug_diagnostics_info(
    return_mode: str = "outline",
    cleaning_level: int = 2,
    token_budget: int = 5_000,
    text_offset: Optional[int] = None,
    html_offset: Optional[int] = None,
) -> str:
    """
    MCP tool: Collect driver/browser diagnostics and return a ContextPack.

    Captures diagnostics such as driver session info, user agent, window size, active
    targets, and other implementation-specific debug fields. Diagnostics are included
    in the ContextPack's auxiliary section (e.g., `mixed.diagnostics`).

    Args:
        return_mode: Snapshot content type {"outline","text","html","dompaths","mixed"}.
        cleaning_level: Structural/content cleaning intensity (0–3).
        token_budget: Approximate token cap for the returned snapshot.

    Returns:
        str: JSON-serialized ContextPack including diagnostics in `mixed`.

    Raises:
        RuntimeError: If diagnostics cannot be collected.
        ValueError: If `return_mode` is invalid.

    Notes:
        - Useful for troubleshooting issues such as stale sessions, blocked popups,
          or failed navigation. Avoid exposing sensitive values in logs.
    """
    diagnostics = await MBU.helpers.get_debug_diagnostics_info()
    return await _to_context_pack(
        result_json=diagnostics,
        return_mode=return_mode,
        cleaning_level=cleaning_level,
        token_budget=token_budget,
        text_offset=text_offset,
        html_offset=html_offset
    )
        
@mcp.tool()
@tool_envelope
@exclusive_browser_access
@ensure_driver_ready
async def mcp_browser_use__debug_element(
    selector: str,
    selector_type: str = "css",
    timeout: float = 10.0,
    iframe_selector: Optional[str] = None,
    iframe_selector_type: str = "css",
    shadow_root_selector: Optional[str] = None,
    shadow_root_selector_type: str = "css",
    max_html_length: int = 5000,
    include_html: bool = True,
    return_mode: str = "outline",
    cleaning_level: int = 2,
    token_budget: int = 5_000,
    text_offset: Optional[int] = None,
    html_offset: Optional[int] = None,
) -> str:
    result = await MBU.helpers.debug_element(
        selector=selector,
        selector_type=selector_type,
        timeout=timeout,
        iframe_selector=iframe_selector,
        iframe_selector_type=iframe_selector_type,
        shadow_root_selector=shadow_root_selector,
        shadow_root_selector_type=shadow_root_selector_type,
        max_html_length=max_html_length,
        include_html=include_html,
    )
    return await _to_context_pack(
        result_json=result,
        return_mode=return_mode,
        cleaning_level=cleaning_level,
        token_budget=token_budget,
        text_offset=text_offset,
        html_offset=html_offset
    )
#endregion

#region Tools -- Session management
@mcp.tool()
@tool_envelope
@exclusive_browser_access
async def mcp_browser_use__unlock_browser() -> str:
    unlock_browser_info = await MBU.helpers.unlock_browser()
    return unlock_browser_info

@mcp.tool()
@tool_envelope
@exclusive_browser_access
async def mcp_browser_use__close_browser() -> str:
    close_browser_info = await MBU.helpers.close_browser()
    return close_browser_info

@mcp.tool()
@tool_envelope
async def mcp_browser_use__force_close_all_chrome() -> str:
    """
    Force close all Chrome processes and clean up all state.

    Use this to recover from stuck Chrome instances or when normal close_browser fails.
    This will:
    - Quit the Selenium driver
    - Kill all Chrome processes using the MCP profile
    - Clean up lock files and global state

    Returns:
        str: JSON with status, killed process IDs, and any errors encountered
    """
    return await MBU.helpers.force_close_all_chrome()
#endregion

#region Tools -- Page interaction
@mcp.tool()
@tool_envelope
@exclusive_browser_access
@ensure_driver_ready
async def mcp_browser_use__scroll(
    x: int = 0,
    y: int = 0,
    return_mode: str = "outline",
    cleaning_level: int = 2,
    token_budget: int = 1_000,
    text_offset: Optional[int] = None,
    html_offset: Optional[int] = None,
) -> str:
    """
    MCP tool: Scroll the page or bring an element into view, then return a snapshot.

    If `selector` is provided, the element is scrolled into view. Otherwise the viewport
    is scrolled by the given pixel deltas (`dx`, `dy`).

    Args:
        dx: Horizontal pixels to scroll (+right / -left) when no selector is given.
        dy: Vertical pixels to scroll (+down / -up) when no selector is given.
        selector: Optional element to scroll into view instead of pixel-based scroll.
        selector_type: One of {"css", "xpath"}; applies to `selector`.
        smooth: If True, perform a smooth scroll animation (if supported).
        timeout: Maximum time (seconds) to locate the `selector` when provided.
        return_mode: Snapshot content type {"outline","text","html","dompaths","mixed"}.
        cleaning_level: Structural/content cleaning intensity (0–3).
        token_budget: Optional approximate token cap for the returned snapshot.

    Returns:
        str: JSON-serialized ContextPack with post-scroll snapshot.

    Raises:
        TimeoutError: If `selector` is provided but not found within `timeout`.
        ValueError: If `selector_type` or `return_mode` is invalid.
        RuntimeError: If the browser/driver is not ready.

    Notes:
        - Some sticky headers may cover targets scrolled into view; consider an offset
          if your implementation supports it.
    """
    result = await MBU.helpers.scroll(x=x, y=y)
    return await _to_context_pack(
        result_json=result,
        return_mode=return_mode,
        cleaning_level=cleaning_level,
        token_budget=token_budget,
        text_offset=text_offset,
        html_offset=html_offset
    )

@mcp.tool()
@tool_envelope
@exclusive_browser_access
@ensure_driver_ready
async def mcp_browser_use__send_keys(
    key: str,
    selector: Optional[str] = None,
    selector_type: str = "css",
    timeout: float = 10.0,
    return_mode: str = "outline",
    cleaning_level: int = 2,
    token_budget: int = 1_000,
    text_offset: Optional[int] = None,
    html_offset: Optional[int] = None,
) -> str:
    """
    MCP tool: Send key strokes to an element and return a ContextPack snapshot.

    Useful for submitting forms (e.g., Enter) or sending special keys (e.g., Tab, Escape).

    Args:
        selector: Element locator (CSS or XPath).
        keys: A string or list of key tokens to send. Special keys can be supported by
            name (e.g., "ENTER", "TAB", "ESCAPE") depending on implementation.
        selector_type: One of {"css", "xpath"}.
        timeout: Maximum time (seconds) to locate and focus the element.
        iframe_selector: Optional iframe locator containing the element.
        iframe_selector_type: One of {"css", "xpath"}.
        shadow_root_selector: Optional shadow root host locator.
        shadow_root_selector_type: One of {"css", "xpath"}.
        return_mode: Snapshot content type {"outline","text","html","dompaths","mixed"}.
        cleaning_level: Structural/content cleaning intensity (0–3).
        token_budget: Approximate token cap for the returned snapshot.

    Returns:
        str: JSON-serialized ContextPack with snapshot after key events.

    Raises:
        TimeoutError: If the element is not ready within `timeout`.
        LookupError: If the selector cannot be resolved.
        ValueError: If `selector_type` or `return_mode` is invalid.
        RuntimeError: If the browser/driver is not ready.

    Notes:
        - Combine with `wait_for_element` to ensure predictable post-typing state.
    """
    result = await MBU.helpers.send_keys(
        key=key,
        selector=selector,
        selector_type=selector_type,
        timeout=timeout,
    )
    return await _to_context_pack(
        result_json=result,
        return_mode=return_mode,
        cleaning_level=cleaning_level,
        token_budget=token_budget,
        text_offset=text_offset,
        html_offset=html_offset
    )

@mcp.tool()
@tool_envelope
@exclusive_browser_access
@ensure_driver_ready
async def mcp_browser_use__wait_for_element(
    selector: str,
    selector_type: str = "css",
    timeout: float = 10.0,
    condition: str = "visible",
    iframe_selector: Optional[str] = None,
    iframe_selector_type: str = "css",
    return_mode: str = "outline",
    cleaning_level: int = 2,
    token_budget: int = 1_000,
    text_offset: Optional[int] = None,
    html_offset: Optional[int] = None,
) -> str:
    """
    MCP tool: Wait for an element to appear (and optionally be visible) and return a snapshot.

    Polls for the presence of the element and (if `visible=True`) a visible display state.

    Args:
        selector: Element locator (CSS or XPath).
        selector_type: One of {"css", "xpath"}.
        visible: If True, require that the element is visible (not just present).
        timeout: Maximum time (seconds) to wait.
        iframe_selector: Optional iframe locator containing the element.
        iframe_selector_type: One of {"css", "xpath"}.
        shadow_root_selector: Optional shadow root host locator.
        shadow_root_selector_type: One of {"css", "xpath"}.
        return_mode: Snapshot content type {"outline","text","html","dompaths","mixed"}.
        cleaning_level: Structural/content cleaning intensity (0–3).
        token_budget: Approximate token cap for the returned snapshot.

    Returns:
        str: JSON-serialized ContextPack capturing the page after the wait condition.

    Raises:
        TimeoutError: If the condition is not met within `timeout`.
        LookupError: If the selector context cannot be resolved.
        ValueError: If `selector_type` or `return_mode` is invalid.
        RuntimeError: If the browser/driver is not ready.
    """
    result = await MBU.helpers.wait_for_element(
        selector=selector,
        selector_type=selector_type,
        timeout=timeout,
        condition=condition,
        iframe_selector=iframe_selector,
        iframe_selector_type=iframe_selector_type,
    )
    return await _to_context_pack(
        result_json=result,
        return_mode=return_mode,
        cleaning_level=cleaning_level,
        token_budget=token_budget,
        text_offset=text_offset,
        html_offset=html_offset
    )
#endregion


if __name__ == "__main__":
    mcp.run()<|MERGE_RESOLUTION|>--- conflicted
+++ resolved
@@ -55,12 +55,8 @@
 
 * **Multiple Browser Windows and Multiple Agents:** You can connect multiple agents to this MCP independently, without requiring coordination on behalf of the agents. Each agent can work with **the same** browser profile, which is helpful when logins should persist across agents. Each agent gets their own browser window, so they do not interfere with each other.
 
-<<<<<<< HEAD
-"""
-=======
 * **Flexible Snapshot Modes:** Every tool returns configurable snapshots in multiple formats: `outline` (headings), `text` (extracted text), `html` (cleaned HTML), `dompaths` (element paths), or `mixed` (combination). Choose the representation that best fits your use case.
 
->>>>>>> d8e17cda
 
 """
 #endregion
@@ -223,7 +219,7 @@
 #region Import from your package __init__.py
 import mcp_browser_use as MBU
 from mcp_browser_use.decorators import (
-    tool_envelope, 
+    tool_envelope,
     exclusive_browser_access,
     ensure_driver_ready,
 )
@@ -325,6 +321,10 @@
 ) -> str:
     """
     Start a browser session or open a new window in an existing session.
+
+    **Performance Recommendation**: Start with token_budget=1000 and cleaning_level=3
+    (aggressive cleaning) unless you need more content. This reduces token usage
+    significantly while preserving essential information.
 
     Returns:
         ContextPack JSON
@@ -357,15 +357,23 @@
     Loads the specified URL in the active window/tab and waits for the main document
     to be ready before capturing the snapshot.
 
+    **Performance Recommendation**: Use token_budget=1000-2000 and cleaning_level=3
+    (aggressive) by default. Only increase token_budget or decrease cleaning_level
+    if you're missing critical information. Most pages work well with 1000 tokens
+    and aggressive cleaning, which removes ads, scripts, and non-content elements.
+
     Args:
         url: Absolute URL to navigate to (e.g., "https://example.com").
         wait_for: Wait condition - "load" (default) or "complete".
         timeout_sec: Maximum time (seconds) to wait for navigation readiness.
         return_mode: Controls the content type in the ContextPack snapshot. One of
             {"outline", "text", "html", "dompaths", "mixed"}.
+            **Recommendation**: Use "outline" for navigation, "text" for content extraction.
         cleaning_level: Structural/content cleaning intensity for snapshot rendering.
             0 = none, 1 = light, 2 = default, 3 = aggressive.
+            **Recommendation**: Start with 3 (aggressive) to minimize tokens.
         token_budget: Approximate token cap for the returned snapshot.
+            **Recommendation**: Start with 1000-2000, only increase if needed.
         text_offset: Optional character offset to start text extraction (for pagination).
             Only applies when return_mode="text".
             Example: Use text_offset=10000 to skip the first 10,000 characters.
@@ -448,6 +456,9 @@
 
     Focuses the target element, optionally clears existing content, and inserts `text`.
 
+    **Performance Recommendation**: Use token_budget=1000 and cleaning_level=3
+    for most form fills. This is sufficient to verify the action succeeded.
+
     Args:
         selector: Element locator (CSS or XPath).
         text: The exact text to set.
@@ -520,6 +531,9 @@
 
     Attempts a native WebDriver click by default; optionally falls back to JS-based click
     if `force_js` is True or native click is not possible.
+
+    **Performance Recommendation**: Use token_budget=1000 and cleaning_level=3.
+    After clicking, you typically only need to verify the action succeeded.
 
     Args:
         selector: Element locator (CSS or XPath).
@@ -616,6 +630,9 @@
     Captures diagnostics such as driver session info, user agent, window size, active
     targets, and other implementation-specific debug fields. Diagnostics are included
     in the ContextPack's auxiliary section (e.g., `mixed.diagnostics`).
+
+    **Performance Recommendation**: Use token_budget=500 and cleaning_level=3.
+    Diagnostic info is typically metadata, not content.
 
     Args:
         return_mode: Snapshot content type {"outline","text","html","dompaths","mixed"}.
@@ -737,6 +754,9 @@
     If `selector` is provided, the element is scrolled into view. Otherwise the viewport
     is scrolled by the given pixel deltas (`dx`, `dy`).
 
+    **Performance Recommendation**: Use token_budget=500-1000 and cleaning_level=3.
+    Scrolling typically reveals limited new content that needs minimal tokens.
+
     Args:
         dx: Horizontal pixels to scroll (+right / -left) when no selector is given.
         dy: Vertical pixels to scroll (+down / -up) when no selector is given.
